/*
Copyright 2019 The Kubernetes Authors.

Licensed under the Apache License, Version 2.0 (the "License");
you may not use this file except in compliance with the License.
You may obtain a copy of the License at

    http://www.apache.org/licenses/LICENSE-2.0

Unless required by applicable law or agreed to in writing, software
distributed under the License is distributed on an "AS IS" BASIS,
WITHOUT WARRANTIES OR CONDITIONS OF ANY KIND, either express or implied.
See the License for the specific language governing permissions and
limitations under the License.
*/

package markers

import (
	"encoding/json"
	"fmt"
	"math"

	apiext "k8s.io/apiextensions-apiserver/pkg/apis/apiextensions/v1"

	"sigs.k8s.io/controller-tools/pkg/markers"
)

const (
	SchemalessName = "kubebuilder:validation:Schemaless"
)

// ValidationMarkers lists all available markers that affect CRD schema generation,
// except for the few that don't make sense as type-level markers (see FieldOnlyMarkers).
// All markers start with `+kubebuilder:validation:`, and continue with their type name.
// A copy is produced of all markers that describes types as well, for making types
// reusable and writing complex validations on slice items.
var ValidationMarkers = mustMakeAllWithPrefix("kubebuilder:validation", markers.DescribesField,

	// numeric markers

	Maximum(0),
	Minimum(0),
	ExclusiveMaximum(false),
	ExclusiveMinimum(false),
	MultipleOf(0),
	MinProperties(0),
	MaxProperties(0),

	// string markers

	MaxLength(0),
	MinLength(0),
	Pattern(""),

	// slice markers

	MaxItems(0),
	MinItems(0),
	UniqueItems(false),

	// general markers

	Enum(nil),
	Format(""),
	Type(""),
	XPreserveUnknownFields{},
	XEmbeddedResource{},
	XIntOrString{},
	XValidation{},
)

// FieldOnlyMarkers list field-specific validation markers (i.e. those markers that don't make
// sense on a type, and thus aren't in ValidationMarkers).
var FieldOnlyMarkers = []*definitionWithHelp{
	must(markers.MakeDefinition("kubebuilder:validation:Required", markers.DescribesField, struct{}{})).
		WithHelp(markers.SimpleHelp("CRD validation", "specifies that this field is required, if fields are optional by default.")),
	must(markers.MakeDefinition("kubebuilder:validation:Optional", markers.DescribesField, struct{}{})).
		WithHelp(markers.SimpleHelp("CRD validation", "specifies that this field is optional, if fields are required by default.")),
	must(markers.MakeDefinition("optional", markers.DescribesField, struct{}{})).
		WithHelp(markers.SimpleHelp("CRD validation", "specifies that this field is optional, if fields are required by default.")),

	must(markers.MakeDefinition("nullable", markers.DescribesField, Nullable{})).
		WithHelp(Nullable{}.Help()),

	must(markers.MakeAnyTypeDefinition("kubebuilder:default", markers.DescribesField, Default{})).
		WithHelp(Default{}.Help()),

	must(markers.MakeDefinition("kubebuilder:validation:EmbeddedResource", markers.DescribesField, XEmbeddedResource{})).
		WithHelp(XEmbeddedResource{}.Help()),

	must(markers.MakeDefinition(SchemalessName, markers.DescribesField, Schemaless{})).
		WithHelp(Schemaless{}.Help()),
}

// ValidationIshMarkers are field-and-type markers that don't fall under the
// :validation: prefix, and/or don't have a name that directly matches their
// type.
var ValidationIshMarkers = []*definitionWithHelp{
	must(markers.MakeDefinition("kubebuilder:pruning:PreserveUnknownFields", markers.DescribesField, XPreserveUnknownFields{})).
		WithHelp(XPreserveUnknownFields{}.Help()),
	must(markers.MakeDefinition("kubebuilder:pruning:PreserveUnknownFields", markers.DescribesType, XPreserveUnknownFields{})).
		WithHelp(XPreserveUnknownFields{}.Help()),
}

func init() {
	AllDefinitions = append(AllDefinitions, ValidationMarkers...)

	for _, def := range ValidationMarkers {
		newDef := *def.Definition
		// copy both parts so we don't change the definition
		typDef := definitionWithHelp{
			Definition: &newDef,
			Help:       def.Help,
		}
		typDef.Target = markers.DescribesType
		AllDefinitions = append(AllDefinitions, &typDef)
	}

	AllDefinitions = append(AllDefinitions, FieldOnlyMarkers...)
	AllDefinitions = append(AllDefinitions, ValidationIshMarkers...)
}

// +controllertools:marker:generateHelp:category="CRD validation"
// Maximum specifies the maximum numeric value that this field can have.
type Maximum float64

func (m Maximum) Value() float64 {
	return float64(m)
}

// +controllertools:marker:generateHelp:category="CRD validation"
// Minimum specifies the minimum numeric value that this field can have. Negative numbers are supported.
type Minimum float64

func (m Minimum) Value() float64 {
	return float64(m)
}

// +controllertools:marker:generateHelp:category="CRD validation"
// ExclusiveMinimum indicates that the minimum is "up to" but not including that value.
type ExclusiveMinimum bool

// +controllertools:marker:generateHelp:category="CRD validation"
// ExclusiveMaximum indicates that the maximum is "up to" but not including that value.
type ExclusiveMaximum bool

// +controllertools:marker:generateHelp:category="CRD validation"
// MultipleOf specifies that this field must have a numeric value that's a multiple of this one.
type MultipleOf float64

func (m MultipleOf) Value() float64 {
	return float64(m)
}

// +controllertools:marker:generateHelp:category="CRD validation"
// MaxLength specifies the maximum length for this string.
type MaxLength int

// +controllertools:marker:generateHelp:category="CRD validation"
// MinLength specifies the minimum length for this string.
type MinLength int

// +controllertools:marker:generateHelp:category="CRD validation"
// Pattern specifies that this string must match the given regular expression.
type Pattern string

// +controllertools:marker:generateHelp:category="CRD validation"
// MaxItems specifies the maximum length for this list.
type MaxItems int

// +controllertools:marker:generateHelp:category="CRD validation"
// MinItems specifies the minimun length for this list.
type MinItems int

// +controllertools:marker:generateHelp:category="CRD validation"
// UniqueItems specifies that all items in this list must be unique.
type UniqueItems bool

// +controllertools:marker:generateHelp:category="CRD validation"
// MaxProperties restricts the number of keys in an object
type MaxProperties int

// +controllertools:marker:generateHelp:category="CRD validation"
// MinProperties restricts the number of keys in an object
type MinProperties int

// +controllertools:marker:generateHelp:category="CRD validation"
// Enum specifies that this (scalar) field is restricted to the *exact* values specified here.
type Enum []interface{}

// +controllertools:marker:generateHelp:category="CRD validation"
// Format specifies additional "complex" formatting for this field.
//
// For example, a date-time field would be marked as "type: string" and
// "format: date-time".
type Format string

// +controllertools:marker:generateHelp:category="CRD validation"
// Type overrides the type for this field (which defaults to the equivalent of the Go type).
//
// This generally must be paired with custom serialization.  For example, the
// metav1.Time field would be marked as "type: string" and "format: date-time".
type Type string

// +controllertools:marker:generateHelp:category="CRD validation"
// Nullable marks this field as allowing the "null" value.
//
// This is often not necessary, but may be helpful with custom serialization.
type Nullable struct{}

// +controllertools:marker:generateHelp:category="CRD validation"
// Default sets the default value for this field.
//
// A default value will be accepted as any value valid for the
// field. Formatting for common types include: boolean: `true`, string:
// `Cluster`, numerical: `1.24`, array: `{1,2}`, object: `{policy:
// "delete"}`). Defaults should be defined in pruned form, and only best-effort
// validation will be performed. Full validation of a default requires
// submission of the containing CRD to an apiserver.
type Default struct {
	Value interface{}
}

// +controllertools:marker:generateHelp:category="CRD processing"
// PreserveUnknownFields stops the apiserver from pruning fields which are not specified.
//
// By default the apiserver drops unknown fields from the request payload
// during the decoding step. This marker stops the API server from doing so.
// It affects fields recursively, but switches back to normal pruning behaviour
// if nested  properties or additionalProperties are specified in the schema.
// This can either be true or undefined. False
// is forbidden.
//
// NB: The kubebuilder:validation:XPreserveUnknownFields variant is deprecated
// in favor of the kubebuilder:pruning:PreserveUnknownFields variant.  They function
// identically.
type XPreserveUnknownFields struct{}

// +controllertools:marker:generateHelp:category="CRD validation"
// EmbeddedResource marks a fields as an embedded resource with apiVersion, kind and metadata fields.
//
// An embedded resource is a value that has apiVersion, kind and metadata fields.
// They are validated implicitly according to the semantics of the currently
// running apiserver. It is not necessary to add any additional schema for these
// field, yet it is possible. This can be combined with PreserveUnknownFields.
type XEmbeddedResource struct{}

// +controllertools:marker:generateHelp:category="CRD validation"
// IntOrString marks a fields as an IntOrString.
//
// This is required when applying patterns or other validations to an IntOrString
// field. Knwon information about the type is applied during the collapse phase
// and as such is not normally available during marker application.
type XIntOrString struct{}

// +controllertools:marker:generateHelp:category="CRD validation"
// Schemaless marks a field as being a schemaless object.
//
// Schemaless objects are not introspected, so you must provide
// any type and validation information yourself. One use for this
// tag is for embedding fields that hold JSONSchema typed objects.
// Because this field disables all type checking, it is recommended
// to be used only as a last resort.
type Schemaless struct{}

<<<<<<< HEAD
func hasNumericType(schema *apiext.JSONSchemaProps) bool {
	return schema.Type == "integer" || schema.Type == "number"
}

func isIntegral(value float64) bool {
	return value == math.Trunc(value) && !math.IsNaN(value) && !math.IsInf(value, 0)
=======
// +controllertools:marker:generateHelp:category="CRD validation"
// XValidation marks a field as requiring a value for which a given
// expression evaluates to true.
//
// This marker may be repeated to specify multiple expressions, all of
// which must evaluate to true.
type XValidation struct {
	Rule    string
	Message string `marker:",optional"`
>>>>>>> ca1750d7
}

func (m Maximum) ApplyToSchema(schema *apiext.JSONSchemaProps) error {
	if !hasNumericType(schema) {
		return fmt.Errorf("must apply maximum to a numeric value, found %s", schema.Type)
	}

	if schema.Type == "integer" && !isIntegral(m.Value()) {
		return fmt.Errorf("cannot apply non-integral maximum validation (%v) to integer value", m.Value())
	}

	val := m.Value()
	schema.Maximum = &val
	return nil
}

func (m Minimum) ApplyToSchema(schema *apiext.JSONSchemaProps) error {
	if !hasNumericType(schema) {
		return fmt.Errorf("must apply minimum to a numeric value, found %s", schema.Type)
	}

	if schema.Type == "integer" && !isIntegral(m.Value()) {
		return fmt.Errorf("cannot apply non-integral minimum validation (%v) to integer value", m.Value())
	}

	val := m.Value()
	schema.Minimum = &val
	return nil
}

func (m ExclusiveMaximum) ApplyToSchema(schema *apiext.JSONSchemaProps) error {
	if !hasNumericType(schema) {
		return fmt.Errorf("must apply exclusivemaximum to a numeric value, found %s", schema.Type)
	}
	schema.ExclusiveMaximum = bool(m)
	return nil
}

func (m ExclusiveMinimum) ApplyToSchema(schema *apiext.JSONSchemaProps) error {
	if !hasNumericType(schema) {
		return fmt.Errorf("must apply exclusiveminimum to a numeric value, found %s", schema.Type)
	}

	schema.ExclusiveMinimum = bool(m)
	return nil
}

func (m MultipleOf) ApplyToSchema(schema *apiext.JSONSchemaProps) error {
	if !hasNumericType(schema) {
		return fmt.Errorf("must apply multipleof to a numeric value, found %s", schema.Type)
	}

	if schema.Type == "integer" && !isIntegral(m.Value()) {
		return fmt.Errorf("cannot apply non-integral multipleof validation (%v) to integer value", m.Value())
	}

	val := m.Value()
	schema.MultipleOf = &val
	return nil
}

func (m MaxLength) ApplyToSchema(schema *apiext.JSONSchemaProps) error {
	if schema.Type != "string" {
		return fmt.Errorf("must apply maxlength to a string")
	}
	val := int64(m)
	schema.MaxLength = &val
	return nil
}

func (m MinLength) ApplyToSchema(schema *apiext.JSONSchemaProps) error {
	if schema.Type != "string" {
		return fmt.Errorf("must apply minlength to a string")
	}
	val := int64(m)
	schema.MinLength = &val
	return nil
}

func (m Pattern) ApplyToSchema(schema *apiext.JSONSchemaProps) error {
	// Allow string types or IntOrStrings. An IntOrString will still
	// apply the pattern validation when a string is detected, the pattern
	// will not apply to ints though.
	if schema.Type != "string" && !schema.XIntOrString {
		return fmt.Errorf("must apply pattern to a `string` or `IntOrString`")
	}
	schema.Pattern = string(m)
	return nil
}

func (m MaxItems) ApplyToSchema(schema *apiext.JSONSchemaProps) error {
	if schema.Type != "array" {
		return fmt.Errorf("must apply maxitem to an array")
	}
	val := int64(m)
	schema.MaxItems = &val
	return nil
}

func (m MinItems) ApplyToSchema(schema *apiext.JSONSchemaProps) error {
	if schema.Type != "array" {
		return fmt.Errorf("must apply minitems to an array")
	}
	val := int64(m)
	schema.MinItems = &val
	return nil
}

func (m UniqueItems) ApplyToSchema(schema *apiext.JSONSchemaProps) error {
	if schema.Type != "array" {
		return fmt.Errorf("must apply uniqueitems to an array")
	}
	schema.UniqueItems = bool(m)
	return nil
}

func (m MinProperties) ApplyToSchema(schema *apiext.JSONSchemaProps) error {
	if schema.Type != "object" {
		return fmt.Errorf("must apply minproperties to an object")
	}
	val := int64(m)
	schema.MinProperties = &val
	return nil
}

func (m MaxProperties) ApplyToSchema(schema *apiext.JSONSchemaProps) error {
	if schema.Type != "object" {
		return fmt.Errorf("must apply maxproperties to an object")
	}
	val := int64(m)
	schema.MaxProperties = &val
	return nil
}

func (m Enum) ApplyToSchema(schema *apiext.JSONSchemaProps) error {
	// TODO(directxman12): this is a bit hacky -- we should
	// probably support AnyType better + using the schema structure
	vals := make([]apiext.JSON, len(m))
	for i, val := range m {
		// TODO(directxman12): check actual type with schema type?
		// if we're expecting a string, marshal the string properly...
		// NB(directxman12): we use json.Marshal to ensure we handle JSON escaping properly
		valMarshalled, err := json.Marshal(val)
		if err != nil {
			return err
		}
		vals[i] = apiext.JSON{Raw: valMarshalled}
	}
	schema.Enum = vals
	return nil
}

func (m Format) ApplyToSchema(schema *apiext.JSONSchemaProps) error {
	schema.Format = string(m)
	return nil
}

// NB(directxman12): we "typecheck" on target schema properties here,
// which means the "Type" marker *must* be applied first.
// TODO(directxman12): find a less hacky way to do this
// (we could preserve ordering of markers, but that feels bad in its own right).

func (m Type) ApplyToSchema(schema *apiext.JSONSchemaProps) error {
	schema.Type = string(m)
	return nil
}

func (m Type) ApplyFirst() {}

func (m Nullable) ApplyToSchema(schema *apiext.JSONSchemaProps) error {
	schema.Nullable = true
	return nil
}

// Defaults are only valid CRDs created with the v1 API
func (m Default) ApplyToSchema(schema *apiext.JSONSchemaProps) error {
	marshalledDefault, err := json.Marshal(m.Value)
	if err != nil {
		return err
	}
	schema.Default = &apiext.JSON{Raw: marshalledDefault}
	return nil
}

func (m XPreserveUnknownFields) ApplyToSchema(schema *apiext.JSONSchemaProps) error {
	defTrue := true
	schema.XPreserveUnknownFields = &defTrue
	return nil
}

func (m XEmbeddedResource) ApplyToSchema(schema *apiext.JSONSchemaProps) error {
	schema.XEmbeddedResource = true
	return nil
}

// NB(JoelSpeed): we use this property in other markers here,
// which means the "XIntOrString" marker *must* be applied first.

func (m XIntOrString) ApplyToSchema(schema *apiext.JSONSchemaProps) error {
	schema.XIntOrString = true
	return nil
}

func (m XIntOrString) ApplyFirst() {}

func (m XValidation) ApplyToSchema(schema *apiext.JSONSchemaProps) error {
	schema.XValidations = append(schema.XValidations, apiext.ValidationRule{
		Rule:    m.Rule,
		Message: m.Message,
	})
	return nil
}<|MERGE_RESOLUTION|>--- conflicted
+++ resolved
@@ -264,14 +264,14 @@
 // to be used only as a last resort.
 type Schemaless struct{}
 
-<<<<<<< HEAD
 func hasNumericType(schema *apiext.JSONSchemaProps) bool {
 	return schema.Type == "integer" || schema.Type == "number"
 }
 
 func isIntegral(value float64) bool {
 	return value == math.Trunc(value) && !math.IsNaN(value) && !math.IsInf(value, 0)
-=======
+}
+
 // +controllertools:marker:generateHelp:category="CRD validation"
 // XValidation marks a field as requiring a value for which a given
 // expression evaluates to true.
@@ -281,7 +281,6 @@
 type XValidation struct {
 	Rule    string
 	Message string `marker:",optional"`
->>>>>>> ca1750d7
 }
 
 func (m Maximum) ApplyToSchema(schema *apiext.JSONSchemaProps) error {
