--- conflicted
+++ resolved
@@ -72,15 +72,10 @@
 		reg := &markers.Registry{}
 		Expect(crdmarkers.Register(reg)).To(Succeed())
 		parser := &crd.Parser{
-<<<<<<< HEAD
-			Collector:           &markers.Collector{Registry: reg},
-			Checker:             &loader.TypeChecker{},
-			AllowDangerousTypes: true, // need to allow “dangerous types” in this file for testing
-=======
 			Collector:              &markers.Collector{Registry: reg},
 			Checker:                &loader.TypeChecker{},
 			IgnoreUnexportedFields: true,
->>>>>>> ca1750d7
+			AllowDangerousTypes:    true, // need to allow “dangerous types” in this file for testing
 		}
 		crd.AddKnownTypes(parser)
 
